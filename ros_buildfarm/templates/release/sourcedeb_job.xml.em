<project>
  <actions/>
  <description>Generated at @ESCAPE(now_str) from template '@ESCAPE(template_name)'
@[if disabled]@
  but disabled since the package is blacklisted (or not whitelisted) in the configuration file@
@[end if]@
@ </description>
@(SNIPPET(
    'log-rotator',
    days_to_keep=180,
    num_to_keep=30,
))@
  <keepDependencies>false</keepDependencies>
  <properties>
@(SNIPPET(
    'property_github-project',
    project_url=github_url,
))@
@[if job_priority is not None]@
@(SNIPPET(
    'property_job-priority',
    priority=job_priority,
))@
@[end if]@
@(SNIPPET(
    'property_parameters-definition',
    parameters=[
        {
            'type': 'boolean',
            'name': 'skip_cleanup',
            'description': 'Skip cleanup of build artifacts',
        },
    ],
))@
@(SNIPPET(
    'property_requeue-job',
))@
  </properties>
@(SNIPPET(
    'scm_null',
))@
  <assignedNode>@(node_label if node_label else 'buildslave')</assignedNode>
  <canRoam>false</canRoam>
  <disabled>@('true' if disabled else 'false')</disabled>
  <blockBuildWhenDownstreamBuilding>false</blockBuildWhenDownstreamBuilding>
  <blockBuildWhenUpstreamBuilding>true</blockBuildWhenUpstreamBuilding>
  <triggers/>
  <concurrentBuild>false</concurrentBuild>
  <builders>
@(SNIPPET(
    'builder_system-groovy_check-free-disk-space',
))@
@(SNIPPET(
    'builder_shell_docker-info',
))@
@(SNIPPET(
    'builder_check-docker',
))@
@(SNIPPET(
    'builder_shell',
    script='\n'.join([
        'echo "# BEGIN SECTION: Clone ros_buildfarm"',
        'rm -fr ros_buildfarm',
        'git clone --depth 1 %s%s ros_buildfarm' % ('-b %s ' % ros_buildfarm_repository.version if ros_buildfarm_repository.version else '', ros_buildfarm_repository.url),
        'git -C ros_buildfarm log -n 1',
        'rm -fr ros_buildfarm/.git',
        'rm -fr ros_buildfarm/doc',
        'echo "# END SECTION"',
    ]),
))@
@(SNIPPET(
    'builder_shell_key-files',
    script_generating_key_files=script_generating_key_files,
))@
@(SNIPPET(
    'builder_shell',
    script='\n'.join([
        'rm -fr $WORKSPACE/docker_sourcedeb',
        'mkdir -p $WORKSPACE/docker_sourcedeb',
        '',
        '# monitor all subprocesses and enforce termination',
        'python3 -u $WORKSPACE/ros_buildfarm/scripts/subprocess_reaper.py $$ --cid-file $WORKSPACE/docker_sourcedeb/docker.cid > $WORKSPACE/docker_sourcedeb/subprocess_reaper.log 2>&1 &',
        '# sleep to give python time to startup',
        'sleep 1',
        '',
        '# generate Dockerfile, build and run it',
        '# generating the Dockerfile for the actual sourcedeb task',
        'echo "# BEGIN SECTION: Generate Dockerfile - sourcedeb task"',
        'export TZ="%s"' % timezone,
        'export PYTHONPATH=$WORKSPACE/ros_buildfarm:$PYTHONPATH',
        'python3 -u $WORKSPACE/ros_buildfarm/scripts/release/run_sourcedeb_job.py' +
        ' --rosdistro-index-url ' + rosdistro_index_url +
        ' ' + rosdistro_name +
        ' ' + pkg_name +
        ' ' + os_name +
        ' ' + os_code_name +
        ' ' + ' '.join(repository_args) +
        ' --source-dir $WORKSPACE/sourcedeb/source' +
        ' --dockerfile-dir $WORKSPACE/docker_sourcedeb',
        'echo "# END SECTION"',
        '',
        'echo "# BEGIN SECTION: Build Dockerfile - generate sourcedeb"',
        'cd $WORKSPACE/docker_sourcedeb',
        'python3 -u $WORKSPACE/ros_buildfarm/scripts/misc/docker_pull_baseimage.py',
        'docker build -t sourcedeb.%s_%s_%s_%s .' % (rosdistro_name, os_name, os_code_name, pkg_name),
        'echo "# END SECTION"',
        '',
        'echo "# BEGIN SECTION: Run Dockerfile - generate sourcedeb"',
        'rm -fr $WORKSPACE/sourcedeb',
        'mkdir -p $WORKSPACE/sourcedeb/source',
        'docker run' +
        ' --rm ' +
        ' --cidfile=$WORKSPACE/docker_sourcedeb/docker.cid' +
        ' --net=host' +
        ' -v $WORKSPACE/ros_buildfarm:/tmp/ros_buildfarm:ro' +
        ' -v $WORKSPACE/sourcedeb:/tmp/sourcedeb' +
<<<<<<< HEAD
        ' -v $HOME/.ssh/known_hosts:/etc/ssh/ssh_known_hosts:ro' +
        ' -v $SSH_AUTH_SOCK:/tmp/ssh_auth_sock' +
        ' -e SSH_AUTH_SOCK=/tmp/ssh_auth_sock' +
        ' sourcedeb__%s_%s_%s_%s' % (rosdistro_name, os_name, os_code_name, pkg_name),
=======
        ' sourcedeb.%s_%s_%s_%s' % (rosdistro_name, os_name, os_code_name, pkg_name),
>>>>>>> 8ebdfad3
        'echo "# END SECTION"',
    ]),
))@
@(SNIPPET(
    'builder_shell',
    script='\n'.join([
        'if [ "$skip_cleanup" = "false" ]; then',
        'echo "# BEGIN SECTION: Clean up to save disk space on slaves"',
        'rm -fr sourcedeb/source',
        'echo "# END SECTION"',
        'fi',
    ]),
))@
@(SNIPPET(
    'builder_publish-over-ssh',
    config_name='repo',
    remote_directory='%s/${JOB_NAME}__${BUILD_NUMBER}' % os_code_name,
    source_files=sourcedeb_files,
    remove_prefix='sourcedeb',
))@
@(SNIPPET(
    'builder_parameterized-trigger',
    project=import_package_job_name,
    parameters='\n'.join([
        'subfolder=%s/${JOB_NAME}__${BUILD_NUMBER}' % os_code_name,
        'debian_package_name=%s' % debian_package_name]),
))@
  </builders>
  <publishers>
@(SNIPPET(
    'publisher_description-setter',
    regexp="Package '[^']+' version: (\S+)",
    # to prevent overwriting the description of failed builds
    regexp_for_failed='ThisRegExpShouldNeverMatch',
))@
@[if notify_maintainers]@
@(SNIPPET(
    'publisher_groovy-postbuild_maintainer-notification',
))@
@[end if]@
@(SNIPPET(
    'publisher_mailer',
    recipients=notify_emails,
    dynamic_recipients=maintainer_emails,
    send_to_individuals=False,
))@
  </publishers>
  <buildWrappers>
@[if timeout_minutes is not None]@
@(SNIPPET(
    'build-wrapper_build-timeout',
    timeout_minutes=timeout_minutes,
))@
@[end if]@
@(SNIPPET(
    'build-wrapper_timestamper',
))@
@(SNIPPET(
    'build-wrapper_ssh-agent',
    credential_id=git_ssh_credential_id,
))@
  </buildWrappers>
</project><|MERGE_RESOLUTION|>--- conflicted
+++ resolved
@@ -114,14 +114,11 @@
         ' --net=host' +
         ' -v $WORKSPACE/ros_buildfarm:/tmp/ros_buildfarm:ro' +
         ' -v $WORKSPACE/sourcedeb:/tmp/sourcedeb' +
-<<<<<<< HEAD
         ' -v $HOME/.ssh/known_hosts:/etc/ssh/ssh_known_hosts:ro' +
         ' -v $SSH_AUTH_SOCK:/tmp/ssh_auth_sock' +
         ' -e SSH_AUTH_SOCK=/tmp/ssh_auth_sock' +
-        ' sourcedeb__%s_%s_%s_%s' % (rosdistro_name, os_name, os_code_name, pkg_name),
-=======
         ' sourcedeb.%s_%s_%s_%s' % (rosdistro_name, os_name, os_code_name, pkg_name),
->>>>>>> 8ebdfad3
+        ' sourcedeb.%s_%s_%s_%s' % (rosdistro_name, os_name, os_code_name, pkg_name),
         'echo "# END SECTION"',
     ]),
 ))@
